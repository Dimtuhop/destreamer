/* let's start our error codes up high so we
don't exit with the wrong message if other modules exit with some code */
export const enum ERROR_CODE {
    UNHANDLED_ERROR = 1000,
    ELEVATED_SHELL,
    CANCELLED_USER_INPUT,
    MISSING_FFMPEG,
    OUTDATED_FFMPEG,
    UNK_FFMPEG_ERROR,
    INVALID_VIDEO_GUID,
    NO_SESSION_INFO,
    NO_ENCRYPTION,
    ARIA2C_CRASH,
    NO_CONNECT_ARIA2C,
    NO_DAEMON_PORT,
    MISSING_ARIA2
}


<<<<<<< HEAD
export const errors: {[key: number]: string} = {
    [ERROR_CODE.UNHANDLED_ERROR]:       'Unhandled error or uncaught exception! \n' +
                                        'Please check your download directory/directories and try again. \n' +
                                        'If this keep happening please report it on github "https://github.com/snobu/destreamer/issues"',

    [ERROR_CODE.ELEVATED_SHELL]:        'Destreamer cannot run in an elevated (Administrator/root) shell. \n' +
                                        'Please run in a regular, non-elevated window.',
=======
export const errors: { [key: number]: string } = {
    [ERROR_CODE.UNHANDLED_ERROR]: 'Unhandled error!\n' +
        'Timeout or fatal error, please check your downloads directory and try again',

    [ERROR_CODE.ELEVATED_SHELL]: 'Destreamer cannot run in an elevated (Administrator/root) shell.\n' +
        'Please run in a regular, non-elevated window.',
>>>>>>> 01a32a31

    [ERROR_CODE.CANCELLED_USER_INPUT]: 'Input was cancelled by user',

<<<<<<< HEAD
    [ERROR_CODE.MISSING_FFMPEG]:        'FFmpeg is missing! Destreamer requires FFmpeg to merge videos',

    [ERROR_CODE.MISSING_ARIA2]:         'Aria2c is missing! Destreamer requires Aria2c to download videos',
=======
    [ERROR_CODE.MISSING_FFMPEG]: 'FFmpeg is missing!\n' +
        'Destreamer requires a fairly recent release of FFmpeg to download videos',
>>>>>>> 01a32a31

    [ERROR_CODE.MISSING_FFMPEG]: 'The FFmpeg version currently installed is too old!\n' +
        'Destreamer requires a fairly recent release of FFmpeg to download videos',

    [ERROR_CODE.UNK_FFMPEG_ERROR]: 'Unknown FFmpeg error',

<<<<<<< HEAD
    [ERROR_CODE.NO_SESSION_INFO]:       'Could not evaluate sessionInfo on the page',

    [ERROR_CODE.NO_ENCRYPTION]:         'Could not extract the encryption info from the playlist',

    [ERROR_CODE.ARIA2C_CRASH]:          'The Aria2c RPC server crashed with the previous message',

    [ERROR_CODE.NO_CONNECT_ARIA2C]:     'Could not connect to Aria2c JSON-RPC WebSocket before timeout!',

    [ERROR_CODE.NO_DAEMON_PORT]:        'Could not get a free port to use'
=======
    [ERROR_CODE.INVALID_VIDEO_GUID]: 'Unable to get video GUID from URL',

    [ERROR_CODE.NO_SESSION_INFO]: 'Could not evaluate sessionInfo on the page'
>>>>>>> 01a32a31
};


export const enum CLI_ERROR {
    MISSING_INPUT_ARG = 'You must specify a URLs source. \n' +
    'Valid options are -i for one or more URLs separated by space or -f for input file. \n',

    INPUT_ARG_CONFLICT = 'Too many URLs sources specified! \n' +
    'Please specify a single source, either -i or -f \n',

    INPUTFILE_WRONG_EXTENSION = 'The specified inputFile has the wrong extension \n' +
    'Please make sure to use path/to/filename.txt when useing the -f option \n',

    INPUTFILE_NOT_FOUND = 'The specified inputFile does not exists \n' +
    'Please check the filename and the path you provided \n',

    INVALID_OUTDIR = 'Could not create the default/specified output directory \n' +
    'Please check directory and permissions and try again. \n'
}<|MERGE_RESOLUTION|>--- conflicted
+++ resolved
@@ -17,7 +17,6 @@
 }
 
 
-<<<<<<< HEAD
 export const errors: {[key: number]: string} = {
     [ERROR_CODE.UNHANDLED_ERROR]:       'Unhandled error or uncaught exception! \n' +
                                         'Please check your download directory/directories and try again. \n' +
@@ -25,32 +24,17 @@
 
     [ERROR_CODE.ELEVATED_SHELL]:        'Destreamer cannot run in an elevated (Administrator/root) shell. \n' +
                                         'Please run in a regular, non-elevated window.',
-=======
-export const errors: { [key: number]: string } = {
-    [ERROR_CODE.UNHANDLED_ERROR]: 'Unhandled error!\n' +
-        'Timeout or fatal error, please check your downloads directory and try again',
-
-    [ERROR_CODE.ELEVATED_SHELL]: 'Destreamer cannot run in an elevated (Administrator/root) shell.\n' +
-        'Please run in a regular, non-elevated window.',
->>>>>>> 01a32a31
 
     [ERROR_CODE.CANCELLED_USER_INPUT]: 'Input was cancelled by user',
 
-<<<<<<< HEAD
     [ERROR_CODE.MISSING_FFMPEG]:        'FFmpeg is missing! Destreamer requires FFmpeg to merge videos',
 
     [ERROR_CODE.MISSING_ARIA2]:         'Aria2c is missing! Destreamer requires Aria2c to download videos',
-=======
-    [ERROR_CODE.MISSING_FFMPEG]: 'FFmpeg is missing!\n' +
-        'Destreamer requires a fairly recent release of FFmpeg to download videos',
->>>>>>> 01a32a31
 
-    [ERROR_CODE.MISSING_FFMPEG]: 'The FFmpeg version currently installed is too old!\n' +
-        'Destreamer requires a fairly recent release of FFmpeg to download videos',
+    [ERROR_CODE.UNK_FFMPEG_ERROR]:      'Unknown FFmpeg error',
 
     [ERROR_CODE.UNK_FFMPEG_ERROR]: 'Unknown FFmpeg error',
 
-<<<<<<< HEAD
     [ERROR_CODE.NO_SESSION_INFO]:       'Could not evaluate sessionInfo on the page',
 
     [ERROR_CODE.NO_ENCRYPTION]:         'Could not extract the encryption info from the playlist',
@@ -60,11 +44,6 @@
     [ERROR_CODE.NO_CONNECT_ARIA2C]:     'Could not connect to Aria2c JSON-RPC WebSocket before timeout!',
 
     [ERROR_CODE.NO_DAEMON_PORT]:        'Could not get a free port to use'
-=======
-    [ERROR_CODE.INVALID_VIDEO_GUID]: 'Unable to get video GUID from URL',
-
-    [ERROR_CODE.NO_SESSION_INFO]: 'Could not evaluate sessionInfo on the page'
->>>>>>> 01a32a31
 };
 
 
