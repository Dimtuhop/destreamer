import { ApiClient } from './ApiClient';
import { argv, promptUser } from './CommandLineParser';
import { getDecrypter } from './Decrypter';
import { DownloadManager } from './DownloadManager';
import { ERROR_CODE } from './Errors';
import { setProcessEvents } from './Events';
import { logger } from './Logger';
import { getPuppeteerChromiumPath } from './PuppeteerHelper';
import { drawThumbnail } from './Thumbnail';
import { TokenCache, refreshSession} from './TokenCache';
import { Video, Session } from './Types';
import { checkRequirements, parseInputFile, parseCLIinput, getUrlsFromPlaylist} from './Utils';
import { getVideosInfo, createUniquePaths } from './VideoUtils';

import { spawn, execSync, ChildProcess } from 'child_process';
import fs from 'fs';
import isElevated from 'is-elevated';
import portfinder from 'portfinder';
import puppeteer from 'puppeteer';
import path from 'path';
import tmp from 'tmp';


// TODO: can we create an export or something for this?
const m3u8Parser: any = require('m3u8-parser');
const tokenCache: TokenCache = new TokenCache();
const downloadManager = new DownloadManager();
export const chromeCacheFolder = '.chrome_data';
tmp.setGracefulCleanup();


async function init(): Promise<void> {
    setProcessEvents();     // must be first!

    logger.level = argv.debug ? 'debug' : (argv.verbose ? 'verbose' : 'info');

    if (await isElevated()) {
        process.exit(ERROR_CODE.ELEVATED_SHELL);
    }

    checkRequirements();

    if (argv.username) {
        logger.info(`Username: ${argv.username}`);
    }

    if (argv.simulate) {
        logger.warn('Simulate mode, there will be no video downloaded. \n');
    }
}


async function DoInteractiveLogin(url: string, username?: string): Promise<Session> {

    logger.info('Launching headless Chrome to perform the OpenID Connect dance...');

    const browser: puppeteer.Browser = await puppeteer.launch({
        executablePath: 'C:\\Program Files\\Chromium\\Application\\chrome.exe',
		userDataDir: '%USERPROFILE%\\AppData\\Local\\Chromium\\User Data\\Default',
        headless: false,
//        userDataDir: (argv.keepLoginCookies) ? chromeCacheFolder : undefined,
        args: [
            '--disable-dev-shm-usage',
            '--fast-start',
            '--no-sandbox'
        ]
    });
    const page: puppeteer.Page = (await browser.pages())[0];

    logger.info('Navigating to login page...');
    await page.goto(url, { waitUntil: 'load' });

    try {
        if (username) {
            await page.waitForSelector('input[type="email"]', {timeout: 3000});
            await page.keyboard.type(username);
            await page.click('input[type="submit"]');
        }
        else {
            /* If a username was not provided we let the user take actions that
            lead up to the video page. */
        }
    }
    catch (e) {
        /* If there is no email input selector we aren't in the login module,
        we are probably using the cache to aid the login.
        It could finish the login on its own if the user said 'yes' when asked to
        remember the credentials or it could still prompt the user for a password */
    }

    await browser.waitForTarget((target: puppeteer.Target) => target.url().endsWith('microsoftstream.com/'), { timeout: 150000 });
    logger.info('We are logged in.');

    let session: Session | null = null;
    let tries = 1;
    while (!session) {
        try {
            let sessionInfo: any;
            session = await page.evaluate(
                () => {
                    return {
                        AccessToken: sessionInfo.AccessToken,
                        ApiGatewayUri: sessionInfo.ApiGatewayUri,
                        ApiGatewayVersion: sessionInfo.ApiGatewayVersion
                    };
                }
            );
        }
        catch (error) {
            if (tries > 5) {
                process.exit(ERROR_CODE.NO_SESSION_INFO);
            }

            session = null;
            tries++;
            await page.waitFor(3000);
        }
    }

    tokenCache.Write(session);
    logger.info('Wrote access token to token cache.');
    logger.info("At this point Chromium's job is done, shutting it down... \n\n");

    await browser.close();

    return session;
}

async function downloadVideo(videoGUIDs: Array<string>,
    outputDirectories: Array<string>, session: Session): Promise<void> {

    const apiClient = ApiClient.getInstance(session);

    logger.info('Downloading video info, this might take a while...');

    const videos: Array<Video> = createUniquePaths (
        await getVideosInfo(videoGUIDs, session, argv.closedCaptions),
        outputDirectories, argv.outputTemplate ,argv.format, argv.skip
    );

    if (argv.simulate) {
        videos.forEach(video => {
            logger.info(
                '\nTitle:          '.green + video.title +
                '\nOutPath:        '.green + video.outPath +
                '\nPublished Date: '.green + video.publishDate + ' ' + video.publishTime +
                '\nPlayback URL:   '.green + video.playbackUrl +
                ((video.captionsUrl) ? ('\nCC URL:         '.green + video.captionsUrl) : '')
            );
        });

        return;
    }

    logger.info('Trying to launch and connect to aria2c...\n');


    /* FIXME: aria2Exec must be defined here for the scope but later on it's complaining that it's not
    initialized even if we never reach line#361 if we fail the assignment here*/
    let aria2cExec: ChildProcess;
    let arai2cExited = false;
    await portfinder.getPortPromise({ port: 6800 }).then(
        async (port: number) => {
            logger.debug(`[DESTREAMER] Trying to use port ${port}`);
            // Launch aria2c
            aria2cExec = spawn(
                'aria2c',
                ['--pause=true', '--enable-rpc', '--allow-overwrite=true', '--auto-file-renaming=false', `--rpc-listen-port=${port}`],
                {stdio: 'ignore'}
            );

            aria2cExec.on('exit', (code: number | null, signal: string) => {
                if (code === 0) {
                    logger.verbose('Aria2c process exited');
                    arai2cExited = true;
                }
                else {
                    logger.error(`aria2c exit code: ${code}` + '\n' + `aria2c exit signal: ${signal}`);
                    process.exit(ERROR_CODE.ARIA2C_CRASH);
                }
            });

            aria2cExec.on('error', (err) => {
                logger.error(err as Error);
            });

            // init webSocket
            await downloadManager.init(port, );
            // We are connected
        },
        error => {
            logger.error(error);
            process.exit(ERROR_CODE.NO_DAEMON_PORT);
        }
    );

    for (const video of videos) {
        const masterParser = new m3u8Parser.Parser();

        logger.info(`\nDownloading video no.${videos.indexOf(video) + 1} \n`);

        if (argv.skip && fs.existsSync(video.outPath)) {
            logger.info(`File already exists, skipping: ${video.outPath} \n`);
            continue;
        }

        const [isSessionExpiring] = tokenCache.isExpiring(session);
        if (argv.keepLoginCookies && isSessionExpiring) {
            logger.info('Trying to refresh access token...');
            session = await refreshSession('https://web.microsoftstream.com/');
            apiClient.setSession(session);
        }

        masterParser.push(await apiClient.callUrl(video.playbackUrl).then(res => res?.data));
        masterParser.end();

        // video playlist url
        let videoPlaylistUrl: string;
        const videoPlaylists: Array<any> = (masterParser.manifest.playlists as Array<any>)
            .filter(playlist =>
                Object.prototype.hasOwnProperty.call(playlist.attributes, 'RESOLUTION'));

        if (videoPlaylists.length === 1 || argv.selectQuality === 10) {
            videoPlaylistUrl = videoPlaylists.pop().uri;
        }
        else if (argv.selectQuality === 0) {
            const resolutions = videoPlaylists.map(playlist =>
                playlist.attributes.RESOLUTION.width + 'x' +
                playlist.attributes.RESOLUTION.height
            );

            videoPlaylistUrl = videoPlaylists[promptUser(resolutions)].uri;
        }
        else {
            let choiche = Math.round((argv.selectQuality * videoPlaylists.length) / 10);
            if (choiche === videoPlaylists.length) {
                choiche--;
            }
            logger.debug(`Video quality choiche: ${choiche}`);
            videoPlaylistUrl = videoPlaylists[choiche].uri;
        }

        // audio playlist url
        // TODO: better audio playlists parsing? With language maybe?
        const audioPlaylists: Array<string> =
            Object.keys(masterParser.manifest.mediaGroups.AUDIO.audio);
        const audioPlaylistUrl: string =
            masterParser.manifest.mediaGroups.AUDIO.audio[audioPlaylists[0]].uri;
        // if (audioPlaylists.length === 1){
        //     audioPlaylistUrl = masterParser.manifest.mediaGroups.AUDIO
        //         .audio[audioPlaylists[0]].uri;
        // }
        // else {
        //     audioPlaylistUrl = masterParser.manifest.mediaGroups.AUDIO
        //         .audio[audioPlaylists[promptUser(audioPlaylists)]].uri;
        // }

        const videoUrls = await getUrlsFromPlaylist(videoPlaylistUrl, session);
        const audioUrls = await getUrlsFromPlaylist(audioPlaylistUrl, session);
        const videoDecrypter = await getDecrypter(videoPlaylistUrl, session);
        const audioDecrypter = await getDecrypter(videoPlaylistUrl, session);

        if (!argv.noExperiments) {
            if (video.posterImageUrl) {
                await drawThumbnail(video.posterImageUrl, session);
            }
        }

        // video download
        const videoSegmentsDir = tmp.dirSync({
            prefix: 'video',
            tmpdir: path.dirname(video.outPath),
            unsafeCleanup: true
        });

        logger.info('\nDownloading video segments \n');
        await downloadManager.downloadUrls(videoUrls, videoSegmentsDir.name);

        // audio download
        const audioSegmentsDir = tmp.dirSync({
            prefix: 'audio',
            tmpdir: path.dirname(video.outPath),
            unsafeCleanup: true
        });

        logger.info('\nDownloading audio segments \n');
        await downloadManager.downloadUrls(audioUrls, audioSegmentsDir.name);

        // subs download
        if (argv.closedCaptions && video.captionsUrl) {
            logger.info('\nDownloading subtitles \n');
            await apiClient.callUrl(video.captionsUrl, 'get', null, 'text')
            .then(res => fs.writeFileSync(
                path.join(videoSegmentsDir.name, 'CC.vtt'), res?.data));
        }

        logger.info('\n\nMerging and decrypting video and audio segments...\n');

        const cmd = (process.platform == 'win32') ? 'copy /b *.encr ' : 'cat *.encr > ';

        execSync(cmd + `"${video.filename}.video.encr"`, { cwd: videoSegmentsDir.name });
        const videoDecryptInput = fs.createReadStream(
            path.join(videoSegmentsDir.name, video.filename + '.video.encr'));
        const videoDecryptOutput = fs.createWriteStream(
            path.join(videoSegmentsDir.name, video.filename + '.video'));

        const decryptVideoPromise = new Promise(resolve => {
            videoDecryptOutput.on('finish', resolve);
            videoDecryptInput.pipe(videoDecrypter).pipe(videoDecryptOutput);
        });

        execSync(cmd + `"${video.filename}.audio.encr"`, {cwd: audioSegmentsDir.name});
        const audioDecryptInput = fs.createReadStream(
            path.join(audioSegmentsDir.name, video.filename + '.audio.encr'));
        const audioDecryptOutput = fs.createWriteStream(
            path.join(audioSegmentsDir.name, video.filename + '.audio'));

        const decryptAudioPromise = new Promise(resolve => {
            audioDecryptOutput.on('finish', resolve);
            audioDecryptInput.pipe(audioDecrypter).pipe(audioDecryptOutput);
        });

        await Promise.all([decryptVideoPromise, decryptAudioPromise]);

        logger.info('Decrypted!\n');

        logger.info('Merging video and audio together...\n');
        const mergeCommand = (
            // add video input
            `ffmpeg -i "${path.join(videoSegmentsDir.name, video.filename + '.video')}" ` +
            // add audio input
            `-i "${path.join(audioSegmentsDir.name, video.filename + '.audio')}" ` +
            // add subtitles input if present and wanted
            ((argv.closedCaptions && video.captionsUrl) ?
                `-i "${path.join(videoSegmentsDir.name, 'CC.vtt')}" ` : '') +
            // copy codec and output path
            `-c copy "${video.outPath}"`
        );

        logger.debug('[destreamer] ' + mergeCommand);

        execSync(mergeCommand, { stdio: 'ignore' });

        logger.info('Done! Removing temp files...\n');

        videoSegmentsDir.removeCallback();
        audioSegmentsDir.removeCallback();

        logger.info(`Video no.${videos.indexOf(video) + 1} downloaded!!\n\n`);
    }

    logger.info('Exiting, this will take some seconds...');

    logger.debug('[destreamer] closing downloader socket');
    await downloadManager.close();
    logger.debug('[destreamer] closed downloader. Waiting aria2c deamon exit');
    let tries = 0;
    while (!arai2cExited) {
        if (tries < 10) {
            tries++;
            await new Promise(r => setTimeout(r, 1000));
        }
        else {
            aria2cExec!.kill('SIGINT');
        }
    }
    logger.debug('[destreamer] stopped aria2c');

    return;
}


async function main(): Promise<void> {
    await init(); // must be first

<<<<<<< HEAD

    const session: Session = tokenCache.Read() ??
        await DoInteractiveLogin('https://web.microsoftstream.com/', argv.username);
=======
    let session: Session;
    // eslint-disable-next-line prefer-const
    session = tokenCache.Read() ?? await DoInteractiveLogin('https://web.microsoftstream.com/', argv.username);
>>>>>>> 01a32a31

    logger.verbose('Session and API info \n' +
        '\t API Gateway URL: '.cyan + session.ApiGatewayUri + '\n' +
        '\t API Gateway version: '.cyan + session.ApiGatewayVersion + '\n');

    let videoGUIDs: Array<string>;
    let outDirs: Array<string>;

    if (argv.videoUrls) {
        logger.info('Parsing video/group urls');
        [videoGUIDs, outDirs] =  await parseCLIinput(argv.videoUrls as Array<string>, argv.outputDirectory, session);
    }
    else {
        logger.info('Parsing input file');
        [videoGUIDs, outDirs] =  await parseInputFile(argv.inputFile!, argv.outputDirectory, session);
    }

    logger.verbose('List of videos and corresponding output directory \n' +
        videoGUIDs.map((guid: string, i: number) =>
            `\thttps://web.microsoftstream.com/video/${guid} => ${outDirs[i]} \n`).join(''));


    // fuck you bug, I WON!!!
    await downloadVideo(videoGUIDs, outDirs, session);
}


main();<|MERGE_RESOLUTION|>--- conflicted
+++ resolved
@@ -373,15 +373,9 @@
 async function main(): Promise<void> {
     await init(); // must be first
 
-<<<<<<< HEAD
 
     const session: Session = tokenCache.Read() ??
         await DoInteractiveLogin('https://web.microsoftstream.com/', argv.username);
-=======
-    let session: Session;
-    // eslint-disable-next-line prefer-const
-    session = tokenCache.Read() ?? await DoInteractiveLogin('https://web.microsoftstream.com/', argv.username);
->>>>>>> 01a32a31
 
     logger.verbose('Session and API info \n' +
         '\t API Gateway URL: '.cyan + session.ApiGatewayUri + '\n' +
