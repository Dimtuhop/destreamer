import { ApiClient } from './ApiClient';
import { ERROR_CODE } from './Errors';
import { logger } from './Logger';
import { Session } from './Types';

import { AxiosResponse } from 'axios';
import { execSync } from 'child_process';
import fs from 'fs';


async function extractGuids(url: string, client: ApiClient): Promise<Array<string> | null> {

    const videoRegex = new RegExp(/https:\/\/.*\/video\/(\w{8}-(?:\w{4}-){3}\w{12})/);
    const groupRegex = new RegExp(/https:\/\/.*\/group\/(\w{8}-(?:\w{4}-){3}\w{12})/);

    const videoMatch: RegExpExecArray | null = videoRegex.exec(url);
    const groupMatch: RegExpExecArray | null = groupRegex.exec(url);

    if (videoMatch) {
        return [videoMatch[1]];
    }
    else if (groupMatch) {
        const videoNumber: number = await client.callApi(`groups/${groupMatch[1]}`, 'get')
            .then((response: AxiosResponse<any> | undefined) => response?.data.metrics.videos);
        const result: Array<string> = [];

<<<<<<< HEAD
        logger.error(videoNumber);

=======
>>>>>>> 01a32a31
        // Anything above $top=100 results in 400 Bad Request
        // Use $skip to skip the first 100 and get another 100 and so on
        for (let index = 0; index <= Math.floor(videoNumber / 100); index++) {
            const partial: Array<string> = await client.callApi(
                `groups/${groupMatch[1]}/videos?$skip=${100 * index}&` +
                '$top=100&$orderby=publishedDate asc', 'get')
                .then(
                    (response: AxiosResponse<any> | undefined) =>
                        response?.data.value.map((item: any) => item.id)
                );

<<<<<<< HEAD
        result.push(...partial);
=======
            result.push(...partial);
>>>>>>> 01a32a31
        }

        return result;
    }

    return null;
}


/**
 * Parse the list of url given by the user via console input.
 * They can either be video urls or group urls, in which case the guids
 * will be added from oldest to newest.
 *
 * @param {Array<string>} urlList       list of link to parse
 * @param {string}        defaultOutDir the directry used to save the videos
 * @param {Session}       session       used to call the API to get the GUIDs from group links
 *
 * @returns Array of 2 elements, 1st one being the GUIDs array, 2nd one the output directories array
 */
export async function parseCLIinput(urlList: Array<string>, defaultOutDir: string,
    session: Session): Promise<Array<Array<string>>> {

    const apiClient: ApiClient = ApiClient.getInstance(session);
    const guidList: Array<string> = [];

    for (const url of urlList) {
        const guids: Array<string> | null = await extractGuids(url, apiClient);

        if (guids) {
            guidList.push(...guids);
        }
        else {
            logger.warn(`Invalid url '${url}', skipping..`);
        }
    }

    const outDirList: Array<string> = Array(guidList.length).fill(defaultOutDir);

    return [guidList, outDirList];
}


/**
 * Parse the input text file.
 * The urls in the file can either be video urls or group urls, in which case the guids
 * will be added from oldest to newest.
 *
 * @param {string}  inputFile     path to the text file
 * @param {string}  defaultOutDir the default/fallback directory used to save the videos
 * @param {Session} session       used to call the API to get the GUIDs from group links
 *
 * @returns Array of 2 elements, 1st one being the GUIDs array, 2nd one the output directories array
 */
export async function parseInputFile(inputFile: string, defaultOutDir: string,
    session: Session): Promise<Array<Array<string>>> {
    // rawContent is a list of each line of the file
    const rawContent: Array<string> = fs.readFileSync(inputFile).toString()
        .split(/\r?\n/);
    const apiClient: ApiClient = ApiClient.getInstance(session);

    const guidList: Array<string> = [];
    const outDirList: Array<string> = [];
    // if the last line was an url set this
    let foundUrl = false;

    for (let i = 0; i < rawContent.length; i++) {
        const line: string = rawContent[i];

        // filter out lines with no content
        if (!line.match(/\S/)) {
            logger.warn(`Line ${i + 1} is empty, skipping..`);
            continue;
        }
        // parse if line is option
        else if (line.includes('-dir')) {
            if (foundUrl) {
                const outDir: string | null = parseOption('-dir', line);

                if (outDir && checkOutDir(outDir)) {
                    outDirList.push(...Array(guidList.length - outDirList.length)
                        .fill(outDir));
                }
                else {
                    outDirList.push(...Array(guidList.length - outDirList.length)
                        .fill(defaultOutDir));
                }

                foundUrl = false;
                continue;
            }
            else {
                logger.warn(`Found options without preceding url at line ${i + 1}, skipping..`);
                continue;
            }
        }

        /* now line is not empty nor an option line.
        If foundUrl is still true last line didn't have a directory option
        so we stil need to add the default outDir to outDirList to  */
        if (foundUrl) {
            outDirList.push(...Array(guidList.length - outDirList.length)
                .fill(defaultOutDir));
            foundUrl = false;
        }

        const guids: Array<string> | null = await extractGuids(line, apiClient);

        if (guids) {
            guidList.push(...guids);
            foundUrl = true;
        }
        else {
            logger.warn(`Invalid url at line ${i + 1}, skipping..`);
        }
    }

    // if foundUrl is still true after the loop we have some url without an outDir
    if (foundUrl) {
        outDirList.push(...Array(guidList.length - outDirList.length)
            .fill(defaultOutDir));
    }

    return [guidList, outDirList];
}


// This leaves us the option to add more options (badum tss) _Luca
function parseOption(optionSyntax: string, item: string): string | null {
    const match: RegExpMatchArray | null = item.match(
        RegExp(`^\\s*${optionSyntax}\\s?=\\s?['"](.*)['"]`)
    );

    return match ? match[1] : null;
}


export function checkOutDir(directory: string): boolean {
    if (!fs.existsSync(directory)) {
        try {
            fs.mkdirSync(directory);
            logger.info('\nCreated directory: '.yellow + directory);
        }
        catch (e) {
            logger.warn('Cannot create directory: ' + directory +
                '\nFalling back to default directory..');

            return false;
        }
    }

    return true;
}


export async function getUrlsFromPlaylist(playlistUrl: string, session: Session): Promise<Array<string>> {
    return await ApiClient.getInstance(session).callUrl(playlistUrl, 'get', null, 'text')
        .then(res => (res?.data as string).split(/\r?\n/)
            .filter(line => !(line.startsWith('#') || line === '')));
}


export function checkRequirements(): void {
    try {
        const copyrightYearRe = new RegExp(/\d{4}-(\d{4})/);
        const ffmpegVer: string = execSync('ffmpeg -version').toString().split('\n')[0];

        if (parseInt(copyrightYearRe.exec(ffmpegVer)?.[1] ?? '0') <= 2019) {
            process.exit(ERROR_CODE.OUTDATED_FFMPEG);
        }

        logger.verbose(`Using ${ffmpegVer}\n`);
    }
    catch (e) {
        process.exit(ERROR_CODE.MISSING_FFMPEG);
    }

    try {
        const aria2Ver: string = execSync('aria2c --version').toString().split('\n')[0];
        logger.verbose(`Using ${aria2Ver}\n`);
    }
    catch (e) {
        process.exit(ERROR_CODE.MISSING_ARIA2);
    }
}


export function ffmpegTimemarkToChunk(timemark: string): number {
    const timeVals: Array<string> = timemark.split(':');
    const hrs: number = parseInt(timeVals[0]);
    const mins: number = parseInt(timeVals[1]);
    const secs: number = parseInt(timeVals[2]);

    return (hrs * 60) + mins + (secs / 60);
}<|MERGE_RESOLUTION|>--- conflicted
+++ resolved
@@ -24,11 +24,8 @@
             .then((response: AxiosResponse<any> | undefined) => response?.data.metrics.videos);
         const result: Array<string> = [];
 
-<<<<<<< HEAD
         logger.error(videoNumber);
 
-=======
->>>>>>> 01a32a31
         // Anything above $top=100 results in 400 Bad Request
         // Use $skip to skip the first 100 and get another 100 and so on
         for (let index = 0; index <= Math.floor(videoNumber / 100); index++) {
@@ -40,11 +37,7 @@
                         response?.data.value.map((item: any) => item.id)
                 );
 
-<<<<<<< HEAD
         result.push(...partial);
-=======
-            result.push(...partial);
->>>>>>> 01a32a31
         }
 
         return result;
