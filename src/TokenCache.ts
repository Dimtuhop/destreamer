--- conflicted
+++ resolved
@@ -1,127 +1,115 @@
-import { chromeCacheFolder } from './destreamer';
-import { ERROR_CODE } from './Errors';
-import { logger } from './Logger';
-import { getPuppeteerChromiumPath } from './PuppeteerHelper';
-import { Session } from './Types';
-
-import fs from 'fs';
-import jwtDecode from 'jwt-decode';
-import puppeteer from 'puppeteer';
-
-
-type Jwt = {
-    [key: string]: any
-}
-
-export class TokenCache {
-    private tokenCacheFile = '.token_cache';
-
-    public Read(): Session | null {
-        if (!fs.existsSync(this.tokenCacheFile)) {
-            logger.warn(`${this.tokenCacheFile} not found. \n`);
-
-            return null;
-        }
-
-        const session: Session = JSON.parse(fs.readFileSync(this.tokenCacheFile, 'utf8'));
-
-        const [isExpiring, timeLeft] = this.isExpiring(session);
-
-<<<<<<< HEAD
-        if (isExpiring) {
-=======
-        const now: number = Math.floor(Date.now() / 1000);
-        const exp: number = decodedJwt['exp'];
-        const timeLeft: number = exp - now;
-
-        if (timeLeft < 120) {
->>>>>>> 01a32a31
-            logger.warn('Access token has expired! \n');
-
-            return null;
-        }
-        else {
-            logger.info(`Access token still good for ${Math.floor(timeLeft / 60)} minutes.\n`.green);
-
-            return session;
-        }
-    }
-
-    public Write(session: Session): void {
-        const s: string = JSON.stringify(session, null, 4);
-<<<<<<< HEAD
-        fs.writeFile('.token_cache', s, (err: any) => {
-=======
-        fs.writeFile(this.tokenCacheFile, s, (err: any) => {
->>>>>>> 01a32a31
-            if (err) {
-                return logger.error(err);
-            }
-
-            logger.info(`Fresh access token dropped into ${this.tokenCacheFile} \n`.green);
-        });
-    }
-
-    public isExpiring(session: Session): [boolean, number] {
-        const decodedJwt: Jwt = jwtDecode(session.AccessToken);
-
-        const timeLeft: number = decodedJwt['exp'] - Math.floor(Date.now() / 1000);
-
-        if (timeLeft < (5 * 60)) {
-            return [true, 0];
-        }
-        else {
-            return [false, timeLeft];
-        }
-    }
-}
-
-
-export async function refreshSession(url: string): Promise<Session> {
-
-    const browser: puppeteer.Browser = await puppeteer.launch({
-        executablePath: 'C:\\Program Files\\Chromium\\Application\\chrome.exe',
-		userDataDir: '%USERPROFILE%\\AppData\\Local\\Chromium\\User Data\\Default',
-        headless: false,            // NEVER TRUE OR IT DOES NOT WORK
-        args: [
-            '--disable-dev-shm-usage',
-            '--fast-start',
-            '--no-sandbox'
-        ]
-    });
-
-    const page: puppeteer.Page = (await browser.pages())[0];
-    await page.goto(url, { waitUntil: 'load' });
-
-    await browser.waitForTarget((target: puppeteer.Target) => target.url().endsWith('microsoftstream.com/'), { timeout: 150000 });
-
-    let session: Session | null = null;
-    let tries = 1;
-
-    while (!session) {
-        try {
-            let sessionInfo: any;
-            session = await page.evaluate(
-                () => {
-                    return {
-                        AccessToken: sessionInfo.AccessToken,
-                        ApiGatewayUri: sessionInfo.ApiGatewayUri,
-                        ApiGatewayVersion: sessionInfo.ApiGatewayVersion
-                    };
-                }
-            );
-        }
-        catch (error) {
-            if (tries > 5) {
-                process.exit(ERROR_CODE.NO_SESSION_INFO);
-            }
-
-            session = null;
-            tries++;
-            await page.waitFor(3000);
-        }
-    }
-    browser.close();
-
-    return session;
-}
+import { chromeCacheFolder } from './destreamer';
+import { ERROR_CODE } from './Errors';
+import { logger } from './Logger';
+import { getPuppeteerChromiumPath } from './PuppeteerHelper';
+import { Session } from './Types';
+
+import fs from 'fs';
+import jwtDecode from 'jwt-decode';
+import puppeteer from 'puppeteer';
+
+
+type Jwt = {
+    [key: string]: any
+}
+
+export class TokenCache {
+    private tokenCacheFile = '.token_cache';
+
+    public Read(): Session | null {
+        if (!fs.existsSync(this.tokenCacheFile)) {
+            logger.warn(`${this.tokenCacheFile} not found. \n`);
+
+            return null;
+        }
+
+        const session: Session = JSON.parse(fs.readFileSync(this.tokenCacheFile, 'utf8'));
+
+        const [isExpiring, timeLeft] = this.isExpiring(session);
+
+        if (isExpiring) {
+            logger.warn('Access token has expired! \n');
+
+            return null;
+        }
+        else {
+            logger.info(`Access token still good for ${Math.floor(timeLeft / 60)} minutes.\n`.green);
+
+            return session;
+        }
+    }
+
+    public Write(session: Session): void {
+        const s: string = JSON.stringify(session, null, 4);
+        fs.writeFile('.token_cache', s, (err: any) => {
+            if (err) {
+                return logger.error(err);
+            }
+
+            logger.info(`Fresh access token dropped into ${this.tokenCacheFile} \n`.green);
+        });
+    }
+
+    public isExpiring(session: Session): [boolean, number] {
+        const decodedJwt: Jwt = jwtDecode(session.AccessToken);
+
+        const timeLeft: number = decodedJwt['exp'] - Math.floor(Date.now() / 1000);
+
+        if (timeLeft < (5 * 60)) {
+            return [true, 0];
+        }
+        else {
+            return [false, timeLeft];
+        }
+    }
+}
+
+
+export async function refreshSession(url: string): Promise<Session> {
+
+    const browser: puppeteer.Browser = await puppeteer.launch({
+        executablePath: 'C:\\Program Files\\Chromium\\Application\\chrome.exe',
+		userDataDir: '%USERPROFILE%\\AppData\\Local\\Chromium\\User Data\\Default',
+        headless: false,            // NEVER TRUE OR IT DOES NOT WORK
+        args: [
+            '--disable-dev-shm-usage',
+            '--fast-start',
+            '--no-sandbox'
+        ]
+    });
+
+    const page: puppeteer.Page = (await browser.pages())[0];
+    await page.goto(url, { waitUntil: 'load' });
+
+    await browser.waitForTarget((target: puppeteer.Target) => target.url().endsWith('microsoftstream.com/'), { timeout: 150000 });
+
+    let session: Session | null = null;
+    let tries = 1;
+
+    while (!session) {
+        try {
+            let sessionInfo: any;
+            session = await page.evaluate(
+                () => {
+                    return {
+                        AccessToken: sessionInfo.AccessToken,
+                        ApiGatewayUri: sessionInfo.ApiGatewayUri,
+                        ApiGatewayVersion: sessionInfo.ApiGatewayVersion
+                    };
+                }
+            );
+        }
+        catch (error) {
+            if (tries > 5) {
+                process.exit(ERROR_CODE.NO_SESSION_INFO);
+            }
+
+            session = null;
+            tries++;
+            await page.waitFor(3000);
+        }
+    }
+    browser.close();
+
+    return session;
+}