--- conflicted
+++ resolved
@@ -31,13 +31,6 @@
 ## USAGE
 
 * Edit `destreamer.ts` and replace the username const with your own, you may still need to enter your password or go through 2FA if you don't have the STS cookie saved in Chrome. If you do (i.e. you usually log in to Microsoft Stream with Chrome), then you may try turning `headless: false` to `true` for a truly headless experience)
-<<<<<<< HEAD
-* To choose preferred video format and quality you can use the "--format" option, it doesn't add anyting new, it only expose a native youtube-dl option, you can find details about accepted parameters on official youtube-dl README here ===> [FORMAT SELECTION](https://github.com/ytdl-org/youtube-dl/blob/master/README.md#format-selection)
-If you do not pass any option it will download the best available quality by default.
-=======
-=======
->>>>>>> bf385075
-* Edit `destreamer.ts` (`.js` if using the vanilla JS master branch) and replace the username const with your own, you may still need to enter your password or go through 2FA if you don't have the STS cookie saved in Chrome. If you do (i.e. you usually log in to Microsoft Stream with Chrome), then you may try turning `headless: false` to `true` for a truly headless experience)
 * `npm install` to restore packages* `npm install` to restore packages
 * `npm run -s build` to transpile TypeScript to JavaScript
 
@@ -62,10 +55,8 @@
 ```
 You can use an absolute path for `--outputDirectory`, for example `/mnt/videos`.
 
-### To download a list of videos
-
-~~There's no implementation that does that (yet). There's some work happening to support this, give it some time.~~<br>
-See usage above.
+To choose preferred video format and quality you can use the `-f` (`--format`) option. It exposes a native [`youtube-dl` parameter][4].
+If you do not pass this parameter then `youtube-dl` will download the best available quality for each video.
 
 ## EXPECTED OUTPUT
 
@@ -103,3 +94,6 @@
 ## _IT JUST KEEPS CRASHING FOR ME!_
 Check out this issue if it keeps crashing for you -
 https://github.com/snobu/destreamer/issues/6
+
+
+[4]: https://github.com/ytdl-org/youtube-dl/blob/master/README.md#format-selection