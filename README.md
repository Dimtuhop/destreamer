<a href="https://github.com/snobu/destreamer/actions">
  <img src="https://github.com/snobu/destreamer/workflows/Node%20CI/badge.svg" alt="CI build status" />
</a>

# destreamer v3.0 (aria2c as download manager)

## This is a pre-release branch so don't expect stability, do expect speed improvements. Tons of it.

![destreamer](assets/logo.png)

_(Alternative artwork proposals are welcome! Submit one through an Issue.)_

# Saves Microsoft Stream videos for offline enjoyment

### v2 Release, codename _Hammer of Dawn<sup>TM</sup>_

This release would not have been possible without the code and time contributed by two distinguished developers: [@lukaarma](https://github.com/lukaarma) and [@kylon](https://github.com/kylon). Thank you!

### Specialized vesions

- [Politecnico di Milano][polimi]: fork over at https://github.com/SamanFekri/destreamer
- [Università di Pisa][unipi]: fork over at https://github.com/Guray00/destreamer-unipi
- [Università della Calabria][unical]: fork over at https://github.com/peppelongo96/UnicalDown
- [Università degli Studi di Parma][unipr]: fork over at https://github.com/vRuslan/destreamer-unipr

## What's new
### v2.2

- Added title template

### v2.1

- Major code refactoring (all credits to @lukaarma)
- Destreamer is now able to refresh the session's access token. Use this with `-k` (keep cookies) and tick "Remember Me" on login.
- We added support for closed captions (see `--closedCaptions` below)

## Disclaimer

Hopefully this doesn't break the end user agreement for Microsoft Stream. Since we're simply saving the HLS stream to disk as if we were a browser, this does not abuse the streaming endpoints. However i take no responsibility if either Microsoft or your Office 365 admins request a chat with you in a small white room.

## Prereqs

- [**Node.js**][node]: You'll need Node.js version 8.0 or higher. A GitHub Action runs tests on all major Node versions on every commit. One caveat for Node 8, if you get a `Parse Error` with `code: HPE_HEADER_OVERFLOW` you're out of luck and you'll need to upgrade to Node 10+.
- **npm**: usually comes with Node.js, type `npm` in your terminal to check for its presence
- [**ffmpeg**][ffmpeg]: a recent version (year 2019 or above), in `$PATH` or in the same directory as this README file (project root).
- [**git**][git]: one or more npm dependencies require git.
<<<<<<< HEAD
- [**aria2**][aria2]: in `$PATH` or in the same directory as this README file (project root).
=======
- [**aria2**][aria2]: present in your `$PATH`, on Linux you can install via `sudo apt install aria2`.
>>>>>>> 6d8f3c6e

Destreamer takes a [honeybadger](https://www.youtube.com/watch?v=4r7wHMg5Yjg) approach towards the OS it's running on. We've successfully tested it on Windows, macOS and Linux.

## Limits and limitations

Make sure you use the right script (`.sh`, `.ps1` or `.cmd`) and escape char (if using line breaks) for your shell.
PowerShell uses a backtick [ **`** ] and cmd.exe uses a caret [ **^** ].

Note that destreamer won't run in an elevated (Administrator/root) shell. Running inside **Cygwin/MinGW/MSYS** may also fail, please use **cmd.exe** or **PowerShell** if you're on Windows.

**WSL** (Windows Subsystem for Linux) is not supported as it can't easily pop up a browser window. It *may* work by installing an X Window server (like [Xming][xming]) and exporting the default display to it (`export DISPLAY=:0`) before running destreamer. See [this issue for more on WSL v1 and v2][wsl].

## Can i plug in my own browser?

Yes, yes you can. This may be useful if your main browser has some authentication plugins that are required for you to logon to your Microsoft Stream tenant.
To use your own browser for the authentication part, locate the following snippet in `src/destreamer.ts`:

```typescript
const browser: puppeteer.Browser = await puppeteer.launch({
        executablePath: getPuppeteerChromiumPath(),
        headless: false,
        userDataDir: (argv.keepLoginCookies) ? chromeCacheFolder : undefined,
        args: [
            '--disable-dev-shm-usage',
            '--fast-start',
            '--no-sandbox'
        ]
    });
```

Now, change `executablePath` to reflect the path to your browser and profile (i.e. to use Microsoft Edge on Windows):
```typescript
        executablePath: "'C:\Program Files (x86)\Microsoft\Edge\Application\msedge.exe' --profile-directory=Default",
```

Note that for Mac/Linux the path will look a little different but no other changes are necessary.

You need to rebuild (`npm run build`) every time you change this configuration.

## How to build

To build destreamer clone this repository, install dependencies and run the build script -

```sh
$ git clone https://github.com/snobu/destreamer
$ cd destreamer
$ npm install
$ npm run build
```

## Usage

```
$ ./destreamer.sh

Options:
  --help                  Show help                                                                            [boolean]
  --version               Show version number                                                                  [boolean]
  --username, -u          The username used to log into Microsoft Stream (enabling this will fill in the email field for
                          you).                                                                                 [string]
  --videoUrls, -i         List of urls to videos or Microsoft Stream groups.                                     [array]
  --inputFile, -f         Path to text file containing URLs and optionally outDirs. See the README for more on outDirs.
                                                                                                                [string]
  --outputDirectory, -o   The directory where destreamer will save your downloads.          [string] [default: "videos"]
  --outputTemplate, -t    The template for the title. See the README for more info.
                                                                [string] [default: "{title} - {publishDate} {uniqueId}"]
  --keepLoginCookies, -k  Let Chromium cache identity provider cookies so you can use "Remember me" during login.
                          Must be used every subsequent time you launch Destreamer if you want to log in automatically.
                                                                                              [boolean] [default: false]
  --noExperiments, -x     Do not attempt to render video thumbnails in the console.           [boolean] [default: false]
  --simulate, -s          Disable video download and print metadata information to the console.
                                                                                              [boolean] [default: false]
  --verbose, -v           Print additional information to the console (use this before opening an issue on GitHub).
                                                                                              [boolean] [default: false]
  --closedCaptions, --cc  Check if closed captions are available and let the user choose which one to download (will not
                          ask if only one available).                                         [boolean] [default: false]
  --noCleanup, --nc       Do not delete the downloaded video file when an FFmpeg error occurs.[boolean] [default: false]
  --vcodec                Re-encode video track. Specify FFmpeg codec (e.g. libx265) or set to "none" to disable video.
                                                                                              [string] [default: "copy"]
  --acodec                Re-encode audio track. Specify FFmpeg codec (e.g. libopus) or set to "none" to disable audio.
                                                                                              [string] [default: "copy"]
  --format                Output container format (mkv, mp4, mov, anything that FFmpeg supports).
                                                                                               [string] [default: "mkv"]
  --skip                  Skip download if file already exists.                               [boolean] [default: false]
```

- both --videoUrls and --inputFile also accept Microsoft Teams Groups url so if your Organization placed the videos you are interested in a group you can copy the link and Destreamer will download all the videos it can inside it! A group url looks like this https://web.microsoftstream.com/group/XXXXXXXX-XXXX-XXXX-XXXX-XXXXXXXXXXXX

- Passing `--username` is optional. It's there to make logging in faster (the username field will be populated automatically on the login form).

- You can use an absolute path for `-o` (output directory), for example `/mnt/videos`.

- We default to `.mkv` for the output container. If you prefer something else (like `mp4`), pass `--format mp4`.

Download a video -
```sh
$ ./destreamer.sh -i "https://web.microsoftstream.com/video/VIDEO-1"
```

Download a video and re-encode with HEVC (libx265) -
```sh
$ ./destreamer.sh -i "https://web.microsoftstream.com/video/VIDEO-1" --vcodec libx265
```

Download a video and speed up the interactive login by automagically filling in the username -
```sh
$ ./destreamer.sh -u user@example.com -i "https://web.microsoftstream.com/video/VIDEO-1"
```

Download a video to a custom path -
```sh
$ ./destreamer.sh -i "https://web.microsoftstream.com/video/VIDEO-1" -o /Users/hacker/Downloads
```

Download two or more videos -
```sh
$ ./destreamer.sh -i "https://web.microsoftstream.com/video/VIDEO-1" \
                     "https://web.microsoftstream.com/video/VIDEO-2"
```

Download many videos but read URLs from a file -
```sh
$ ./destreamer.sh -f list.txt
```
### Input file
You can create a `.txt` file containing your video URLs, one video per line. The text file can have any name, followed by the `.txt` extension.
Additionally you can have destreamer download each video in the input list to a separate directory.
These optional lines must start with white space(s).

Usage -
```
https://web.microsoftstream.com/video/xxxxxxxx-aaaa-xxxx-xxxx-xxxxxxxxxxxx
 -dir="videos/lessons/week1"
https://web.microsoftstream.com/video/xxxxxxxx-aaaa-xxxx-xxxx-xxxxxxxxxxxx
 -dir="videos/lessons/week2"
```

### Title template
The `-t` option allows users to input a template string for the output file names.

You can use one or more of the following magic sequence which will get substituted at runtime. The magic sequence must be surrounded by curly brackets like this: `{title} {publishDate}`

- `title`: Video title
- `duration`: Video duration in HH:MM:SS format
- `publishDate`: The date when the video was published in YYYY-MM-DD format
- `publishTime`: The time the video was published in HH:MM:SS format
- `author`: Name of video publisher
- `authorEmail`: E-mail of video publisher
- `uniqueId`: An _unique-enough_ ID generated from the video metadata

Example -
```
Input:
    -t '{title} - {duration} - {publishDate} - {publishTime} - {author} - {authorEmail} - {uniqueId}'

Expected filename:
    This is an example - 0:16:18 - 2020-07-30 - 10:30:13 - lukaarma - example@domain.org - #3c6ca929.mkv
```

## Expected output

Windows Terminal -

![screenshot](assets/screenshot-win.png)

iTerm2 on a Mac -

![screenshot](assets/screenshot-mac.png)

By default, downloads are saved under project root `Destreamer/videos/` ( Not the system media Videos folder ), unless specified by `-o` (output directory).

## Contributing

Contributions are welcome. Open an issue first before sending in a pull request. All pull requests require at least one code review before they are merged to master.

## Found a bug?

Please open an [issue](https://github.com/snobu/destreamer/issues) and we'll look into it.


[ffmpeg]: https://www.ffmpeg.org/download.html
[xming]: https://sourceforge.net/projects/xming/
[node]: https://nodejs.org/en/download/
[git]: https://git-scm.com/downloads
[aria2]: https://aria2.github.io
[wsl]: https://github.com/snobu/destreamer/issues/90#issuecomment-619377950
[polimi]: https://www.polimi.it
[unipi]: https://www.unipi.it/
[unical]: https://www.unical.it/portale/
[unipr]: https://www.unipr.it/<|MERGE_RESOLUTION|>--- conflicted
+++ resolved
@@ -44,11 +44,8 @@
 - **npm**: usually comes with Node.js, type `npm` in your terminal to check for its presence
 - [**ffmpeg**][ffmpeg]: a recent version (year 2019 or above), in `$PATH` or in the same directory as this README file (project root).
 - [**git**][git]: one or more npm dependencies require git.
-<<<<<<< HEAD
-- [**aria2**][aria2]: in `$PATH` or in the same directory as this README file (project root).
-=======
 - [**aria2**][aria2]: present in your `$PATH`, on Linux you can install via `sudo apt install aria2`.
->>>>>>> 6d8f3c6e
+
 
 Destreamer takes a [honeybadger](https://www.youtube.com/watch?v=4r7wHMg5Yjg) approach towards the OS it's running on. We've successfully tested it on Windows, macOS and Linux.
 
